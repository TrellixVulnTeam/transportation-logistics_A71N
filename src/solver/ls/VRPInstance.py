import json
import sys
<<<<<<< HEAD
import time

import numpy as np
from sklearn.metrics import euclidean_distances
=======
import time, copy, random
import numpy as np

>>>>>>> 8f58c553


class Customer:
    def __init__(self, index, demand, x, y):
        self.x = x
        self.y = y
        self.demand = demand
        self.index = index

<<<<<<< HEAD

=======
>>>>>>> 8f58c553
class VRPInstance:
    def __init__(self, filePath):
        self.filePath = filePath
        self.rawData = []
        self.numCustomers = -float("inf")
        self.numVehicles = -float("inf")
        self.vehicleCapacity = -float("inf")
        self.demandOfCustomer = []
        self.xCoordOfCustomer = []
        self.yCoordOfCustomer = []
        self.customers = []

        with open(self.filePath, "r") as file:
            self.rawData = file.read().split("\n")

        self.rawData = [
            [float(x) for x in y.split(" ") if x] for y in self.rawData if y
        ]
        self.numCustomers = int(self.rawData[0][0]) - 1
        self.numVehicles = int(self.rawData[0][1])
        self.vehicleCapacity = int(self.rawData[0][2])

        for index, customer in enumerate(self.rawData[2:]):
            if not customer:
                continue
            self.demandOfCustomer.append(customer[0])
            self.xCoordOfCustomer.append(customer[1])
            self.yCoordOfCustomer.append(customer[2])
            self.customers.append(
                Customer(index, customer[0], customer[1], customer[2])
            )

    def initialize(self):
        is_taken = [False for _ in range(self.numCustomers)]
        routes = []
        throttle = (
            self.vehicleCapacity
        )  # np.sum(self.demandOfCustomer) / self.numVehicles
        print(f"Throttle: {throttle} | Capacity {self.vehicleCapacity}")
        thetas = [np.arctan2(c.y, c.x) for c in self.customers]
        sorted_customers = sorted(range(self.numCustomers), key=lambda i: thetas[i])
        index_to_sorted_index = {
            i: sorted_i for sorted_i, i in enumerate(sorted_customers)
        }

        for i in range(self.numVehicles):
            # random initial point
            available_customers = [
                i for i, is_taken in enumerate(is_taken) if not is_taken
            ]
            if len(available_customers) == 0:
                break
            total_demand = 0
            route = []
            next_customer = np.random.choice(available_customers)
            while True:
                if (
                    total_demand + self.demandOfCustomer[next_customer]
                    > self.vehicleCapacity
                ):
                    break

                total_demand += self.demandOfCustomer[next_customer]
                route.append(next_customer)
                is_taken[next_customer] = True
                for i in range(1, self.numCustomers):
                    option = sorted_customers[
                        (index_to_sorted_index[next_customer] + i) % self.numCustomers
                    ]
                    if not is_taken[option]:
                        next_customer = option
                        break
                if route[-1] == next_customer:
                    break
                if total_demand > throttle:
                    break
            routes.append(route)
        # fill up with random routes
        for _ in range(self.numVehicles - len(routes)):
            routes.append([])
        return routes

    def solve(self):
        while True:
            is_ok = True
            routes = self.initialize()
            is_hit = [False for _ in range(self.numCustomers)]
            for route in routes:
                for point in route:
                    if is_hit[point]:
                        is_ok = False
                        break
                    is_hit[point] = True
            for i in range(self.numCustomers):
                if not is_hit[i]:
                    is_ok = False
                    break
            if is_ok:
                break
<<<<<<< HEAD
=======

        curSol = routes
        curDistance = self.calcDistance(curSol)
        while True:
            for neighbor in self.generateNeighborhood(curSol):
                newDistance = self.calcDistance(neighbor)
                if newDistance < curDistance:
                    curSol = neighbor
                    curDistance = newDistance
                    break
            break
        return curSol

    def generateNeighborhood(solution):
        #random index for choosing vehicles to move customer
        randomIndex = random.randint(0, len(solution) - 1)
        vehicle1 = solution[randomIndex-1]
        vehicle2 = solution[randomIndex]

        #random list of indices of customers to move from vehicle1 -> vehicle 2
        indexes = random.randrnage(0, len(vehicle1))
        for index in indexes:
            '''
            remove customer, add to other vehicle, yield new solution
            '''
            movingCustomer = vehicle1.pop(index)
            insertIndex = random.randint(0, len(vehicle2)-1)
            vehicle2 = vehicle2[insertIndex:] + movingCustomer + vehicle2[:insertIndex]
            newSolution = copy.deepcopy(solution)
            newSolution[randomIndex-1] = vehicle1
            newSolution[randomIndex] = vehicle2
            yield newSolution
>>>>>>> 8f58c553

    def calcDistance(self, solution):
        totalDistance = 0

        for vehicle in solution:
            curDistance = 0
            for i in range(len(vehicle)):
                if i == 0:
<<<<<<< HEAD
                    curDistance += self.euclideanDistance(
                        (0, 0), (vehicle[i].x, vehicle[i].y)
                    )
                else:
                    curDistance += self.euclideanDistance(
                        (vehicle[i - 1].x, vehicle[i - 1].y),
                        (vehicle[i].x, vehicle[i].y),
                    )
=======
                    curDistance += self.euclideanDistance((0,0), (vehicle[i].x, vehicle[i].y))
                    continue
                elif i == len(vehicle) - 1:
                    curDistance += self.euclideanDistance((vehicle[i].x, vehicle[i].y), (0,0))
                    
                curDistance += self.euclideanDistance((vehicle[i-1].x, vehicle[i-1].y), (vehicle[i].x, vehicle[i].y))
>>>>>>> 8f58c553

            totalDistance += curDistance
        return totalDistance

    def euclideanDistance(self, point1, point2):
<<<<<<< HEAD
        return ((point1[0] - point2[0]) ** 2 + (point1[1] - point2[0]) ** 2) ** 0.5
=======
        return ((point1[0]-point2[0])**2 + (point1[1]-point2[0])**2)**.5
>>>>>>> 8f58c553

    def output(self):
        result = {}
        result["Instance"] = (
            self.filePath[:-4] if self.filePath[-4:] == ".vrp" else self.filePath
        )
        start = time.time()
        output = self.solve()
        end = time.time()
        result["Time"] = "%.2f" % (end - start)
        result["Result"] = "N/A"
        result["Solution"] = output
        return result


def main():
    filePath = sys.argv[1]
    solver = VRPInstance(filePath)
    result = solver.output()
    print(json.dumps(result))


if __name__ == "__main__":
    main()<|MERGE_RESOLUTION|>--- conflicted
+++ resolved
@@ -1,15 +1,10 @@
+import copy
 import json
+import random
 import sys
-<<<<<<< HEAD
 import time
 
 import numpy as np
-from sklearn.metrics import euclidean_distances
-=======
-import time, copy, random
-import numpy as np
-
->>>>>>> 8f58c553
 
 
 class Customer:
@@ -19,10 +14,7 @@
         self.demand = demand
         self.index = index
 
-<<<<<<< HEAD
 
-=======
->>>>>>> 8f58c553
 class VRPInstance:
     def __init__(self, filePath):
         self.filePath = filePath
@@ -122,8 +114,6 @@
                     break
             if is_ok:
                 break
-<<<<<<< HEAD
-=======
 
         curSol = routes
         curDistance = self.calcDistance(curSol)
@@ -138,25 +128,24 @@
         return curSol
 
     def generateNeighborhood(solution):
-        #random index for choosing vehicles to move customer
+        # random index for choosing vehicles to move customer
         randomIndex = random.randint(0, len(solution) - 1)
-        vehicle1 = solution[randomIndex-1]
+        vehicle1 = solution[randomIndex - 1]
         vehicle2 = solution[randomIndex]
 
-        #random list of indices of customers to move from vehicle1 -> vehicle 2
+        # random list of indices of customers to move from vehicle1 -> vehicle 2
         indexes = random.randrnage(0, len(vehicle1))
         for index in indexes:
-            '''
+            """
             remove customer, add to other vehicle, yield new solution
-            '''
+            """
             movingCustomer = vehicle1.pop(index)
-            insertIndex = random.randint(0, len(vehicle2)-1)
+            insertIndex = random.randint(0, len(vehicle2) - 1)
             vehicle2 = vehicle2[insertIndex:] + movingCustomer + vehicle2[:insertIndex]
             newSolution = copy.deepcopy(solution)
-            newSolution[randomIndex-1] = vehicle1
+            newSolution[randomIndex - 1] = vehicle1
             newSolution[randomIndex] = vehicle2
             yield newSolution
->>>>>>> 8f58c553
 
     def calcDistance(self, solution):
         totalDistance = 0
@@ -165,33 +154,24 @@
             curDistance = 0
             for i in range(len(vehicle)):
                 if i == 0:
-<<<<<<< HEAD
                     curDistance += self.euclideanDistance(
                         (0, 0), (vehicle[i].x, vehicle[i].y)
                     )
-                else:
-                    curDistance += self.euclideanDistance(
-                        (vehicle[i - 1].x, vehicle[i - 1].y),
-                        (vehicle[i].x, vehicle[i].y),
-                    )
-=======
-                    curDistance += self.euclideanDistance((0,0), (vehicle[i].x, vehicle[i].y))
                     continue
                 elif i == len(vehicle) - 1:
-                    curDistance += self.euclideanDistance((vehicle[i].x, vehicle[i].y), (0,0))
-                    
-                curDistance += self.euclideanDistance((vehicle[i-1].x, vehicle[i-1].y), (vehicle[i].x, vehicle[i].y))
->>>>>>> 8f58c553
+                    curDistance += self.euclideanDistance(
+                        (vehicle[i].x, vehicle[i].y), (0, 0)
+                    )
+
+                curDistance += self.euclideanDistance(
+                    (vehicle[i - 1].x, vehicle[i - 1].y), (vehicle[i].x, vehicle[i].y)
+                )
 
             totalDistance += curDistance
         return totalDistance
 
     def euclideanDistance(self, point1, point2):
-<<<<<<< HEAD
         return ((point1[0] - point2[0]) ** 2 + (point1[1] - point2[0]) ** 2) ** 0.5
-=======
-        return ((point1[0]-point2[0])**2 + (point1[1]-point2[0])**2)**.5
->>>>>>> 8f58c553
 
     def output(self):
         result = {}
